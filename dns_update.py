#!/usr/bin/env python3
'''
Client for IPv4 Dynamic DNS updates; see
(https://en.wikipedia.org/wiki/Dynamic_DNS#DDNS_for_Internet_access_devices).
Supports EasyDNS, Google, Hurricane Electric's Tunnelbroker.net, and various
other providers.

For command line help:
  Run the program with the --help flag

How it works:

  Given the parameters of:
    - an update URL to connect to
    - hostname to update
    - username and password to authicate with
  and optionally additional parameters:
    - a specific IP address to update to -OR-
    - a URL to query the client current public IP address

  The program default processing is as follows:
    - Command line arguments are processed
    - If possible, the current client address is determined from the provided
      source (fixed parameter or by contacting the query URL)
    - The hostname is queried in DNS for the current address
    - If the client address does not known or does not match the address in DNS,
      the update URL is invoked with the username, password, hostname and
      (if available) the current client address.

  The program has other modes which extend the basic processing:
    - The program can process the command line arguments and save them in a file
      for later retrieval and use. In the this mode (invoked by the --save
      flag), no update is performed.
    - The program can load the arguments previously written to one or more files
      by the --save option. If multiple files are loaded, each configuration is
      processed in order. This allows for example, both updating a DNS entry at
      one provider and updating an IPV6 tunnel endpoint at a second provider.
    - When one or more configuration files are used, the program be specified
      to run in polling mode, where rather than exiting after a single pass, it
      sleeps for a configured period and then processing all loaded
      configurations again.

  It should be noted that the program is written to both minimize update server
  load and handle some unique edge cases:
    - The query of the client IP address is always forced to use IPv4; this
      avoids problems with providers (such as Google) which provide IPv6
      connections by default.
    - By doing a simple anonymous query for the public IP address and comparing
      it to the current DNS address of the hostname, the server update is
      avoided completely if the address has not changed.
    - In some cases, the hostname has no IPV4 address in DNS (example: when
      providing an IPv6 tunnel end point) or it may wrong (example:
      when the updated URL is the not live DNS provider.  In such cases:
      * the check of the hostname in DNS can be disabled.
      * When in polling mode, the updated record's IP address can be cached in
        memory to avoid duplicate updates.

    Other references:
      https://support.easydns.com/tutorials/dynamicUpdateSpecs.php
      https://support.google.com/domains/answer/6147083?hl=en
      https://forums.he.net/index.php?topic=1994.0

    This program requires Python 3.7.
'''

import argparse
import base64
import http
import http.client
from http import HTTPStatus
import logging
import logging.handlers
import os.path
import pickle
import re
import socket
import sys
import time
import urllib
import urllib.parse
import urllib.request

# NOTE    NOTE    NOTE
# In broad terms, this source is in three parts, which would normally be three
# or more files:
#
# - utility routines
# - configuration routines
# - processing routines
#
# However, as a goal of this program was to allow installing bare on a new
# system without the use of an external installer, all the routines are in
# this single source file.


__author__ = 'Kendra Electronic Wonderworks (uupc-help@kew.com)'
<<<<<<< HEAD
__version__ = '1.0.1'
=======
__version__ = '0.9.6'
>>>>>>> b9494c5e

_USER_AGENT = '{} by {} version {}'.format(os.path.basename(__file__),
                                           __author__,
                                           __version__)

# Provider Server side flags
_PASSWORD_FLAG = 'password'
_USERNAME_FLAG = 'username'
_LOG_LEVEL_FLAG = 'log_level'
_PROVIDER_NAME_FLAG = 'provider'
_UPDATE_URL_FLAG = 'update_url'
_QUERY_URL_FLAG = 'query_url'

# Client flags
_TLD_FLAG = 'tld'
_HOSTNAME_FLAG = 'hostname'
_MYIP_FLAG = 'myip'
_BACK_MX_FLAG = 'backmx'
_MX_FLAG = 'mx'
_WILDCARD_FLAG = 'wildcard'
_OFFLINE_FLAG = 'offline'
_CACHE_PROVIDER_ADDRESS_SECONDS = 'cache_provider_address_seconds'
_CHECK_PROVIDER_ADDRESS = 'check_provider_address'

# Flags used by program itself.
_CONFIGURATION_FILE_FLAG = 'from'
_SAVE_FILE_FLAG = 'save'
_POLL_INTERVAL_SECONDS_FLAG = 'poll_interval_seconds'

# Not a flag, but stored as part the in-memory copy of configuration map to
# cache it
_CACHE_OF_CURRENT_IP_ADDRESS_IN_DNS = '_CACHE_OF_CURRENT_IP_ADDRESS_IN_DNS'

# Providers
_SIMPLE = 'simple'
_EXTENDED = 'extended'
_GOOGLE = 'google'
_EASYDNS = 'easydns'
_TUNNEL_BROKER = 'tunnelbroker'

_COMMAND_PREFIX = '--'
_NO_PREFIX = 'no_'

_LOG_LEVELS = {
        'debug': logging.DEBUG,
        'info': logging.INFO,
        'warning': logging.WARNING,
    }

_ADDRESS_RE = re.compile(r'({octet}\.{octet}\.{octet}\.{octet})'.format(
    octet=r'(25[0-5]|2[0-4]\d|[01]?\d{1,2})'))

_LOGGER = logging.getLogger(__file__)

class Provider():
  '''Holder for provider specific metadata.'''
  generic_optional_flags = frozenset([
      _WILDCARD_FLAG,
      _MX_FLAG,
      _BACK_MX_FLAG,
      _TLD_FLAG,
  ])

  def __init__(self, name,
               update_url=None,
               query_url='https://domains.google.com/checkip',
               enabled_flags=None,
               cache_provider_address_seconds=0,
               check_provider_address=True):
    self.name = name
    self.update_url = update_url
    # 'http://domains.google.com/checkip' doesn't work without going through 
    # hoops if on IPv6-enabled system because it redirects to https using
    # IPv6.
    self.query_url = query_url
    self.enabled_flags = frozenset(enabled_flags or [])
    self.cache_provider_address_seconds = cache_provider_address_seconds
    self.check_provider_address = check_provider_address

_PROVIDERS = {
    _SIMPLE:Provider(_SIMPLE),
    _EXTENDED:Provider(_EXTENDED,
                       enabled_flags=Provider.generic_optional_flags),
    _EASYDNS:Provider(_EASYDNS,
                      update_url='https://members.easydns.com/dyn/dyndns.php',
                      enabled_flags=Provider.generic_optional_flags),
    _GOOGLE:Provider(_GOOGLE,
                     update_url='https://domains.google.com/nic/update'),
    _TUNNEL_BROKER:Provider(_TUNNEL_BROKER,
                            check_provider_address=False, # No hostname to query
                            query_url='http://checkip.dns.he.net/',
                            cache_provider_address_seconds=1800,
                            update_url='https://ipv4.tunnelbroker.net/'
                            'nic/update'),
}

#
#  UTILITY ROUTINES
#

def _AddrToStr(ipv4_adddress):
  '''Format an IP address as a string, allowing for it to be None.

  Args:
    ipv4_adddress Address to format.  May be None.

  Returns:
    If the input is None, returns '(none)', else the address formatted as a
    string.
  '''
  if ipv4_adddress:
    return socket.inet_ntoa(ipv4_adddress)

  return '(none)'

def _PreparseArguments(args):
  '''Simple preliminary parse to determine how to parse full flags.

  Args:
    Command line arguments.

  Returns:
    tuple with:
    - default provider to base full parsing on
    - whether or not full configuration is needed (that is, that NO
      configuration files) were specififed on the command line
  '''
  preparser = argparse.ArgumentParser(
      description='Dynamic DNS client provider',
      add_help=False)

  provider = _PROVIDERS[_EXTENDED]
  is_configuration_needed = False

  _BuildGeneralArguments(preparser)
  _BuildProviderArguments(preparser, provider, is_configuration_needed)
  _BuildClientArguments(preparser, provider, is_configuration_needed)
  _BuildFileArguments(preparser, filetype=str)

  flags = vars(preparser.parse_known_args(args)[0])
  provider = flags[_PROVIDER_NAME_FLAG]
  is_configuration_needed = _CONFIGURATION_FILE_FLAG not in flags

  return (provider, is_configuration_needed)

def _Lower(text):
  '''Lower case the provided string.'''
  return text.lower()

def _BuildGeneralArguments(parser):
  '''Add general program related switches to the command line parser.'''
  general = parser.add_argument_group('General', 'General Program flags')
  general.add_argument('--version',
                       '-v',
                       help='Print the program version',
                       action='version',
                       version='%(prog)s by {} version {}'.format(
                           __author__, __version__))

  general.add_argument(_COMMAND_PREFIX + _PROVIDER_NAME_FLAG,
                       '-P',
                       choices=sorted(_PROVIDERS.keys()),
                       default=_SIMPLE,
                       type=_Lower,
                       help='Provide defaults (such as the server update URL) '
                       'and set '
                       'restrictions consistent with the specified provider')
  general.add_argument(_COMMAND_PREFIX + _LOG_LEVEL_FLAG,
                       '-l',
                       choices=(_LOG_LEVELS.keys()),
                       type=_Lower,
                       default=argparse.SUPPRESS,
                       help='Logging level. '
                       'Default is run the first pass at level DEBUG and then '
                       'switch to INFO.')

  general.add_argument(
      _COMMAND_PREFIX + _POLL_INTERVAL_SECONDS_FLAG,
      '-i',
      type=int,
      metavar='SECONDS',
      default=argparse.SUPPRESS,
      help='Interval in seconds to poll for changes to the client IP '
      'address. '
      'Default is not to poll, but instead exit after performing '
      'processing once. '
      'Note that a password cannot be specified on the command '
      'line when using this flag; it be must loaded from a configuration file '
      'written with the {}{} flag instead.'.format(_COMMAND_PREFIX,
                                                   _SAVE_FILE_FLAG))


def _BuildProviderArguments(parser, provider, is_configuration_needed):
  '''Add provider server-side related switches to the command line parser.'''

  url_required = is_configuration_needed and not provider.update_url
  url_default = provider.update_url or argparse.SUPPRESS

  server = parser.add_argument_group('Provider', 'DNS Service provider flags')

  server.add_argument(_COMMAND_PREFIX + _USERNAME_FLAG, '-U',
                      default=argparse.SUPPRESS,
                      required=is_configuration_needed,
                      help='User name to authenicate as on provider server')
  server.add_argument(_COMMAND_PREFIX + _PASSWORD_FLAG,
                      '-p',
                      required=is_configuration_needed,
                      default=argparse.SUPPRESS,
                      help='Password/authorization token on provider server')
  server.add_argument(
      _COMMAND_PREFIX + _UPDATE_URL_FLAG,
      '-u',
      metavar='URL',
      required=url_required,
      default=url_default,
      help='DNS service provider web address for IP address updates. '
      'Default for provider "{}" is {}'.format(provider.name,
                                               provider.update_url))

  exclusive = server.add_mutually_exclusive_group()
  exclusive.add_argument(_COMMAND_PREFIX + _CHECK_PROVIDER_ADDRESS,
                         '-k',
                         default=provider.check_provider_address,
                         action='store_true',
                         help='Check the current address reported for the '
                         'hostname (specified by {}{} by DNS, '
                         'and skip updating the '
                         'provider if the address reported by DNS is '
                         'correct'.format(_COMMAND_PREFIX, _HOSTNAME_FLAG))
  exclusive.add_argument(_COMMAND_PREFIX + _NO_PREFIX + _CHECK_PROVIDER_ADDRESS,
                         '-K',
                         dest=_CHECK_PROVIDER_ADDRESS,
                         default=argparse.SUPPRESS,
                         action='store_false',
                         help='Do not check the current client address set at '
                         'the provider when polling.')

  exclusive = server.add_mutually_exclusive_group()
  exclusive.add_argument(_COMMAND_PREFIX + _CACHE_PROVIDER_ADDRESS_SECONDS,
                         '-c',
                         default=provider.cache_provider_address_seconds,
                         metavar='SECONDS',
                         type=int,
                         help='When polling via the {}{} flag, '
                         'remember the address currently set at the provider '
                         'for the specified number of seconds, '
                         'and do not attempt to update the provider if the '
                         'current client public address still matches '
                         'it during this period.'.format(
                             _COMMAND_PREFIX, _POLL_INTERVAL_SECONDS_FLAG))


def _BuildClientArguments(parser, provider, is_configuration_needed):
  '''Add client-side switches to the command line parser.'''

  # Client configuration flags
  client = parser.add_argument_group('Client', 'Client specification flags')

  client.add_argument(_COMMAND_PREFIX + _HOSTNAME_FLAG,
                      '-H',
                      required=is_configuration_needed,
                      help='Name of dynamic host to update')

  exclusive = client.add_mutually_exclusive_group()
  exclusive.add_argument(_COMMAND_PREFIX + _MYIP_FLAG,
                         '-m',
                         dest=_MYIP_FLAG,
                         type=socket.inet_aton,
                         default=argparse.SUPPRESS,
                         help='Dynamic IP address to assign to host; default '
                         'is query the URL specified by {}{} using '
                         'IPv4.'.format(_COMMAND_PREFIX,
                                        _QUERY_URL_FLAG))
  exclusive.add_argument(_COMMAND_PREFIX + _OFFLINE_FLAG,
                         '-o',
                         default=argparse.SUPPRESS,
                         dest=_MYIP_FLAG,
                         action='store_const',
                         const=socket.inet_aton('0.0.0.0'),
                         help='Set this host to a provider dependent offline '
                         ' status. '
                         ' (Equivalent to --myip 0.0.0.0)')

  exclusive = client.add_mutually_exclusive_group()
  exclusive.add_argument(_COMMAND_PREFIX + _QUERY_URL_FLAG,
                         '-q',
                         default=provider.query_url,
                         metavar='URL',
                         help='URL which returns the current IPv4 address '
                         'of the client. '
                         'The default query URL is '
                         '{}'.format(provider.query_url))
  exclusive.add_argument(_COMMAND_PREFIX + _NO_PREFIX + _QUERY_URL_FLAG,
                         '-Q',
                         dest=_QUERY_URL_FLAG,
                         default=argparse.SUPPRESS,
                         action='store_const',
                         const=None,
                         help='Do not query the current address of the host '
                         'before updating')

  if _TLD_FLAG in provider.enabled_flags:
    client.add_argument(_COMMAND_PREFIX + _TLD_FLAG,
                        '-t',
                        default=argparse.SUPPRESS,
                        help='Top level of domain to update.')

  if _MX_FLAG in provider.enabled_flags:
    client.add_argument(_COMMAND_PREFIX + _MX_FLAG,
                        '-x',
                        default=argparse.SUPPRESS,
                        action='store_true',
                        help='Set the specified host as MX (mail) host for '
                             'the specified domain.')

  if _WILDCARD_FLAG in provider.enabled_flags:
    exclusive = client.add_mutually_exclusive_group()
    exclusive.add_argument(_COMMAND_PREFIX + _WILDCARD_FLAG,
                           '-w',
                           default=argparse.SUPPRESS,
                           action='store_const',
                           const='ON',
                           help='Set the specified host as wildcard host for '
                                'the specified domain.')
    exclusive.add_argument(_COMMAND_PREFIX + _NO_PREFIX + _WILDCARD_FLAG,
                           '-W',
                           dest=_WILDCARD_FLAG,
                           default=argparse.SUPPRESS,
                           action='store_const',
                           const='OFF',
                           help='Set the specified host as wildcard host for '
                                'the specified domain.')

  if _BACK_MX_FLAG in provider.enabled_flags:
    exclusive = client.add_mutually_exclusive_group()
    exclusive.add_argument(_COMMAND_PREFIX + _BACK_MX_FLAG,
                           '-b',
                           default=argparse.SUPPRESS,
                           action='store_const',
                           const='YES',
                           help='Set a vendor dependent backup MX (mail) host '
                                'for this hostname')
    exclusive.add_argument(_COMMAND_PREFIX + _NO_PREFIX + _BACK_MX_FLAG,
                           '-B',
                           dest=_BACK_MX_FLAG,
                           default=argparse.SUPPRESS,
                           action='store_const',
                           const='NO',
                           help='Delete the vendor dependent backup MX (mail) '
                                'host for this hostname')


def _BuildFileArguments(parser, filetype=None):
  '''Add file related switches to the command line parser.'''
  persistence = parser.add_argument_group('Persistance',
                                          'File save/load flags')

  exclusive = persistence.add_mutually_exclusive_group()
  exclusive.add_argument(_COMMAND_PREFIX + _SAVE_FILE_FLAG,
                         '-s',
                         default=argparse.SUPPRESS,
                         metavar='OUTPUT-FILE',
                         type=(filetype or argparse.FileType('wx')),
                         help='Name of a configuration file to write for '
                         'later use. '
                         'The file must not exist. '
                         'When this flag is specified, the file is only '
                         'written; no server update is performed.')
  exclusive.add_argument(_CONFIGURATION_FILE_FLAG,  # positional!
                         default=argparse.SUPPRESS,
                         metavar='FILE', # ('FILE-1', 'FILE-2'),
                         nargs='*',
                         type=(filetype or argparse.FileType('r')),
                         help='Load configuration file(s) previously written '
                         'with the {}{} flag and process the provider defined '
                         'in each. '
                         'The use of saved configuration files is the '
                         'only way to have the program process more than one '
                         'update per invocation.'.format(_COMMAND_PREFIX,
                                                         _SAVE_FILE_FLAG))


def _CheckRequired(args, parser):
  '''Verify all required arguments are specified.'''
  flags = vars(args)
  if _CONFIGURATION_FILE_FLAG in flags:
    return
  required = [_UPDATE_URL_FLAG, _HOSTNAME_FLAG, _USERNAME_FLAG, _PASSWORD_FLAG]
  missing = [f for f in required if f not in flags or not flags[f]]
  if missing:
    parser.error('The flag(s) {} are missing. '
                 'They must be provided either on the command '
                 'line or from a configuration file, and their values must '
                 'not be empty.'.format(
                     ', '.join([_COMMAND_PREFIX + f for f in missing])))
    parser.exit(5)


def _CheckConflicts(args, parser):
  '''Check conflicting options have been not specified.'''
  flags = vars(args)

  # Note: --offline is implemented as --myip 0.0.0.0, so we only check for the
  # latter flag below.

  # Almost everything conflicts with loading configuration files, so we only
  # check for what's valid or its default.
  allowed = set((_CONFIGURATION_FILE_FLAG,
                 _LOG_LEVEL_FLAG,
                 _POLL_INTERVAL_SECONDS_FLAG))
  restricted = set([_CONFIGURATION_FILE_FLAG, _POLL_INTERVAL_SECONDS_FLAG])
  for restricting_option in restricted:
    if restricting_option in flags:
      conflicts = [f for f in flags
                   if f not in allowed
                   and flags[f] != parser.get_default(f)]
      if conflicts:
        options = [_COMMAND_PREFIX + option
                   for option in allowed if option not in restricted]
        parser.error('When loading configuration(s) from file(s) '
                     'or running continuously, only the following additional '
                     'options '
                     'may by specified on the command line:\n\t{}'.format(
                        '\n\t'.join(sorted(options)),
                        prefix=_COMMAND_PREFIX))
        parser.exit(3)

  conflict_tuples = [
      (_SAVE_FILE_FLAG,
       (_QUERY_URL_FLAG, _MYIP_FLAG)),
      (_MYIP_FLAG,
       (_QUERY_URL_FLAG, _POLL_INTERVAL_SECONDS_FLAG)),
  ]

  for flag, others in conflict_tuples:
    if flag in flags and flags[flag] != parser.get_default(flag):
      conflicts = [f for f in others
                   if f in flags and flags[f] != parser.get_default(f)]

      if conflicts:
        parser.error('The {prefix}{} flag conflicts with the {} flag(s).\n\t'
                     'The conflict may actually be with related flags, '
                     'for example '
                     'multiple flags implicitly affect the {prefix}{} '
                     ' flag.'.format(
                         flag,
                         ' '.join([_COMMAND_PREFIX + f for f in conflicts]),
                         _MYIP_FLAG, prefix=_COMMAND_PREFIX))
        parser.exit(4)


def _BuildCommandLineParser(args):
  '''Build up the flags for parsing the command line flags.

  Returns:
    ArgumentParser with all valid (possibly conflicting flags)
  '''
  # examine command line for arguments which affect other arguments
  (provider_name, is_configuration_needed) = _PreparseArguments(args)
  provider = _PROVIDERS[provider_name]

  parser = argparse.ArgumentParser(
      description='Dynamic DNS client',
      add_help=True,
      epilog='The above listed flags are valid for provider "{}". '
      'For the flags valid for another provider, specifiy the '
      '{prefix}{} flag '
      'with the {prefix}help flag on the command '
      'line.'.format(provider.name,
                     _PROVIDER_NAME_FLAG,
                     prefix=_COMMAND_PREFIX))

  _BuildGeneralArguments(parser)
  _BuildProviderArguments(parser, provider, is_configuration_needed)
  _BuildClientArguments(parser, provider, is_configuration_needed)
  _BuildFileArguments(parser)

  args = parser.parse_args()
  _CheckRequired(args, parser)
  _CheckConflicts(args, parser)
  return args


def _SaveConfiguration(file_handle, flags):
  '''Save provider flags for later retrieval by _LoadConfiguration.'''
  try:
    configuration = dict(flags)
    del configuration[_SAVE_FILE_FLAG]
    pickled = pickle.dumps(configuration, pickle.HIGHEST_PROTOCOL)
    # b32 encoding is used as a slightly more subtle obfuscation than base 64.
    # This does nothing more than preventing accidently leaking a password to
    # an honest person; it makes no real attempt to hide information from prying
    # eyes.
    file_handle.write(base64.b32encode(pickled))
  finally:
    file_handle.close()

  _LOGGER.debug('Wrote %s with:', flags[_SAVE_FILE_FLAG].name)
  for flag in sorted(configuration):
    _LOGGER.debug('\t%s\t%s', flag, configuration[flag])


def _LoadConfiguration(file_handle):
  '''Load provider flags previously saved by _SaveConfiguration.'''
  try:
    pickled = base64.b32decode(file_handle.read())
    configuration = pickle.loads(pickled)
  finally:
    file_handle.close()
  return configuration


def _GetRecordedDNSAddress(configuration):
  '''Report IPv4 address of specified hostname as known by provider.'''
  if configuration[_CACHE_OF_CURRENT_IP_ADDRESS_IN_DNS][1] > time.time():
    _LOGGER.debug(
        'Using cached address value %s, cache expires at %s',
        _AddrToStr(configuration[_CACHE_OF_CURRENT_IP_ADDRESS_IN_DNS][0]),
        time.ctime(configuration[_CACHE_OF_CURRENT_IP_ADDRESS_IN_DNS][1]))
    return configuration[_CACHE_OF_CURRENT_IP_ADDRESS_IN_DNS][0]

  if configuration[_CHECK_PROVIDER_ADDRESS]:
    try:
      address = socket.gethostbyname(configuration[_HOSTNAME_FLAG])
      if address == '0.0.0.0':
        reported = 'OFFLINE'
      else:
        reported = address
      _LOGGER.debug("Client %s address as reported by DNS is %s",
                    configuration[_HOSTNAME_FLAG],
                    reported)
      return socket.inet_aton(address)
    except (IOError) as ex:
      _LOGGER.debug('Unable to query DNS for %s, error %s',
                    configuration[_HOSTNAME_FLAG],
                    str(ex))
      return None

  # checking not enabled.
  return None


def _QueryCurrentIPAddress(configuration,
                           override_url=None,
                           level=logging.DEBUG):
  '''Query a remote webserver to determine our possibly NATted address.'''

  def _CreateConnection(hostname_port, timeout=None, source_address=None):
    '''IPv4-only replacement for HTTPConnnection create_connection'''
    hostname, port = hostname_port

    res = None
    try:
      # The secret sauce is only query IPv4 familt addresses, so we only get
      # an IPv4 address back for connectting to.
      res = socket.getaddrinfo(hostname,
                               port,
                               socket.AF_INET,
                               socket.SOCK_STREAM)
      address_family, socktype, proto, _, hostaddr_port = res[0]
    except Exception as err:
      _LOGGER.error("Cannot look up %s, result was %s, exception:\n%s",
                    hostname,
                    res,
                    err)
      raise

    sock = socket.socket(address_family, socktype, proto)
    if (timeout is not None and
        timeout is not socket._GLOBAL_DEFAULT_TIMEOUT):  # pylint: disable=W0212
      sock.settimeout(timeout)
    if source_address:
      sock.bind(source_address)
    sock.connect(hostaddr_port)
    return sock


  if _QUERY_URL_FLAG not in configuration or not configuration[_QUERY_URL_FLAG]:
    return None

  url = override_url or configuration[_QUERY_URL_FLAG]
  url_parts = urllib.parse.urlsplit(url)
  _LOGGER.debug("Querying %s for IPv4 address of client", url)

  if url_parts.scheme == 'http':
    connection = http.client.HTTPConnection(
        url_parts.hostname,
        port=(url_parts.port or http.client.HTTP_PORT))
  elif url_parts.scheme == 'https':
    connection = http.client.HTTPSConnection(
        url_parts.hostname,
        port=(url_parts.port or http.client.HTTPS_PORT))
  else:
    raise NotImplementedError(
        'Scheme "{}" not supported for IP address look up'.format(
            url_parts.scheme))

  # The secret sauce for both HTTP and HTTPS connections is our override of the
  # _create_connection which only queries IPv4 server addresses and thus queries
  # via the client's IPv4 address.   (A query via IPv6 obviously returns an IPv6
  # address.)
  connection._create_connection = _CreateConnection    # pylint: disable=W0212

  try:
    connection.connect()
    connection.request('GET',
                       url,
                       headers={'User-Agent':_USER_AGENT})
    response = connection.getresponse()

    if response.status == HTTPStatus.OK:
      data = response.read().decode()
      match = _ADDRESS_RE.search(data)
      if match:
        _LOGGER.debug(
            '%s reports client public address as %s',
            url,
            match.group(0))
        return socket.inet_aton(match.group(0))
      _LOGGER.error(
          'No IP address returned by %s: %s ...',
          url,
          data[:80])
      return None

    if response.status in (HTTPStatus.MOVED_PERMANENTLY,
                           HTTPStatus.FOUND,
                           HTTPStatus.SEE_OTHER,
                           HTTPStatus.TEMPORARY_REDIRECT):
      # Recursively handle redirect requests explicitly using IPv4
      redirect = response.getheader('Location')
      _LOGGER.debug(
          'Redirecting (%s) %s to %s',
          response.status,
          url_parts.geturl(),
          redirect)
      return _QueryCurrentIPAddress(configuration,
                                    override_url=redirect,
                                    level=level)

    raise urllib.error.HTTPError(url,
                                 response.status,
                                 response.reason,
                                 response.getheaders(),
                                 response.fp)
  except IOError as ex:
    _LOGGER.warning('Error retrieving current IP address: %s', ex)
    raise
  finally:
    connection.close()

  return None


def _GetCurrentPublicIPAddress(configuration,
                               client_query_cache,
                               level=logging.DEBUG):
  '''Determine the current public client address to send to the provider'''
  if _MYIP_FLAG in configuration:
    current_client_address = configuration[_MYIP_FLAG]
  elif configuration[_QUERY_URL_FLAG]:
    query_url = configuration[_QUERY_URL_FLAG]
    if query_url in client_query_cache:
      current_client_address = client_query_cache[query_url]
    else:
      current_client_address = _QueryCurrentIPAddress(configuration,
                                                      level=level)
      if current_client_address:
        client_query_cache[query_url] = current_client_address
  else:
    # We're relying on the request to the server to determine the client address
    current_client_address = None
  return current_client_address


def _UpdateDNSAddress(configuration, current_client_address):
  '''Update the providers address for our client.'''
  parameters = []

  # The current client address, our reason to exist, is special because the
  # value is not part of the configuration dictionary.  If it is not included,
  # then the update server is assumed to "Do The Right Thing" by examining the
  # connection metadata.
  if current_client_address:
    parameters.append('{}={}'.format(_MYIP_FLAG,
                                     _AddrToStr(current_client_address)))

  # URL Parameters with values in the configuration
  for flag in [_HOSTNAME_FLAG,
               _BACK_MX_FLAG,
               _WILDCARD_FLAG,
               _TLD_FLAG]:
    if flag in configuration:
      parameters.append('{}={}'.format(flag, configuration[flag]))

  # Binary URL parameters with no value
  for flag in [_MX_FLAG]:
    if flag in configuration and configuration[flag]:
      parameters.append(flag)

  request = urllib.request.Request(
      '{}?{}'.format(
          configuration[_UPDATE_URL_FLAG],
          '&'.join(parameters)),
      headers={'User-Agent':_USER_AGENT})

  # Following code based on stackoverflow.com example at http://goo.gl/WJldUm
  passman = urllib.request.HTTPPasswordMgrWithDefaultRealm()
  passman.add_password(None,
                       request.get_full_url(),
                       configuration[_USERNAME_FLAG],
                       configuration[_PASSWORD_FLAG])
  # because we have put None at the start it will always use this
  # username/password combination for urls for which `url` is a super-url

  authhandler = urllib.request.HTTPBasicAuthHandler(passman)
  opener = urllib.request.build_opener(authhandler)
  urllib.request.install_opener(opener)

  # All calls to urllib.urlopen will now use our handler.
  # Make sure not to include the protocol in with the URL, or
  # HTTPPasswordMgrWithDefaultRealm will be very confused.
  # You must (of course) use it when fetching the page though.

  try:
    _LOGGER.debug('Invoking: %s', request.get_full_url())
    # authentication is now handled automatically for us
    handle = urllib.request.urlopen(request)

    for line in handle:
      line = line.decode().strip()

      if line:
        token = line.split()
        if token[0] in ['good', 'nochg']:
          _LOGGER.debug(
              'Success response "%s" from %s for host %s',
              token[0],
              request.origin_req_host,
              configuration[_HOSTNAME_FLAG])
        else:
          _LOGGER.warning(
              'ERROR response "%s" from %s for host %s: %s',
              token[0],
              request.origin_req_host,
              configuration[_HOSTNAME_FLAG],
              line)
          raise IOError(
              '{} update via {} failed: {}'.format(
                  configuration[_HOSTNAME_FLAG],
                  request.origin_req_host,
                  line))

      return True
  except (urllib.error.HTTPError, urllib.error.URLError) as ex:
    _LOGGER.error('Error processing %s: %s', request.get_full_url(), ex)
    raise ex


def _ProcessUpdate(configuration, client_query_cache):
  '''Perform processing to update a DNS single configuration.'''
  hostname = configuration[_HOSTNAME_FLAG]
  try:
    current_client_address = _GetCurrentPublicIPAddress(configuration,
                                                        client_query_cache)
    recorded_dns_address = _GetRecordedDNSAddress(configuration)
    if (not recorded_dns_address or
        recorded_dns_address != current_client_address):
      _LOGGER.info(
          'Old address %s for %s will be updated to address %s',
          _AddrToStr(recorded_dns_address),
          hostname,
          _AddrToStr(current_client_address))
      # reset any cache entry, then perform the actual update.
      configuration[_CACHE_OF_CURRENT_IP_ADDRESS_IN_DNS] = (None, 0)
      if _UpdateDNSAddress(configuration, current_client_address):
        configuration[_CACHE_OF_CURRENT_IP_ADDRESS_IN_DNS] = (
            current_client_address,
            time.time() + configuration[_CACHE_PROVIDER_ADDRESS_SECONDS])
    else:
      _LOGGER.debug(
          'No update needed for %s, address is %s',
          hostname,
          _AddrToStr(recorded_dns_address))
  except IOError as ex:
    _LOGGER.error(
        'Update processing for %s failed: %s',
        hostname,
        ex)
    configuration[_CACHE_OF_CURRENT_IP_ADDRESS_IN_DNS] = (None, 0)

def _InitializeLogging(logger):
  '''Set logging for console and system log.'''
  logger.setLevel(logging.DEBUG)

  datefmt = '%m-%d %H:%M:%S '
  short_format = ' '.join(
      [
          '%(filename)s[%(process)d]',
          '%(levelname)s',
          '%(message)s',
      ])

  console_handler = logging.StreamHandler()
  formatter = logging.Formatter(fmt=short_format, datefmt=datefmt)
  console_handler.setFormatter(formatter)
  logger.addHandler(console_handler)

  address = ('localhost', logging.handlers.SYSLOG_UDP_PORT)
  for path in ['/var/run/syslog', # Mac OS X
               '/dev/log',        # Linux
               '/var/run/log']:   # FreeBSD
    if os.path.exists(path):
      address = path
      break

  syslog_handler = logging.handlers.SysLogHandler(
      address=address,
      facility=logging.handlers.SysLogHandler.LOG_DAEMON)
  syslog_handler.setFormatter(logging.Formatter(fmt=short_format))
  logger.addHandler(syslog_handler)
  logger.info("%s version %s begins", os.path.basename(__file__), __version__)
  return logger


def _Main():
  '''Main program, parses arguments and either saves or processes them.'''

  _InitializeLogging(_LOGGER)
  flags = vars(_BuildCommandLineParser(sys.argv[1:]))

  if _LOG_LEVEL_FLAG in flags:
    _LOGGER.setLevel(_LOG_LEVELS[flags[_LOG_LEVEL_FLAG]])

  # we have a file to save, do so and then exit with updating any provider
  if _SAVE_FILE_FLAG in flags:
    _SaveConfiguration(flags[_SAVE_FILE_FLAG], flags)
    sys.exit(0)

  # Load any stored configurations
  configurations = []
  if _CONFIGURATION_FILE_FLAG in flags:
    for file_handle in flags[_CONFIGURATION_FILE_FLAG]:
      configurations.append(_LoadConfiguration(file_handle))

  # If no files are loaded, our only configuration is the details of what we
  # just read from the command line.
  if not configurations:
    configurations = [flags]

  # Initialize empty and expired provider cache information
  for configuration in configurations:
    configuration[_CACHE_OF_CURRENT_IP_ADDRESS_IN_DNS] = (None, 0)

  first_pass = True
  while first_pass or _POLL_INTERVAL_SECONDS_FLAG in flags:
    # new client address cache every processing pass
    client_query_cache = {}
    for configuration in configurations:
      _ProcessUpdate(configuration, client_query_cache)

    if _POLL_INTERVAL_SECONDS_FLAG in flags:
      _LOGGER.debug('Sleeping for %d seconds',
                    flags[_POLL_INTERVAL_SECONDS_FLAG])
      time.sleep(flags[_POLL_INTERVAL_SECONDS_FLAG])

    if first_pass:
      first_pass = False
      # By default, report less after the first pass
      if not _LOG_LEVEL_FLAG in flags:
        _LOGGER.setLevel(logging.INFO)

if __name__ == '__main__':
  _Main()<|MERGE_RESOLUTION|>--- conflicted
+++ resolved
@@ -94,11 +94,7 @@
 
 
 __author__ = 'Kendra Electronic Wonderworks (uupc-help@kew.com)'
-<<<<<<< HEAD
 __version__ = '1.0.1'
-=======
-__version__ = '0.9.6'
->>>>>>> b9494c5e
 
 _USER_AGENT = '{} by {} version {}'.format(os.path.basename(__file__),
                                            __author__,
